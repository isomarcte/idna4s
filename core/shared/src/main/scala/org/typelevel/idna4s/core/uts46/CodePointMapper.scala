--- conflicted
+++ resolved
@@ -131,17 +131,11 @@
               // DISALLOWED_STD3_VALID
               if (useStd3ASCIIRules) {
                 loop(
-<<<<<<< HEAD
-                  acc.appendCodePoint(ReplacementCharacter),
-                  DisallowedCodePointException(
-                    index,
-=======
                   put(acc, value),
                   CodePointMappingException(
                     index,
                     outIndex,
                     "Disallowed code point in input.",
->>>>>>> de55a419
                     CodePoint.unsafeFromInt(value)) +: errors,
                   nextIndex
                 )
@@ -176,17 +170,11 @@
           } else if (disallowed(value)) {
             // DISALLOWED
             loop(
-<<<<<<< HEAD
-              acc.appendCodePoint(ReplacementCharacter),
-              DisallowedCodePointException(
-                index,
-=======
               put(acc, value),
               CodePointMappingException(
                 index,
                 outIndex,
                 "Disallowed code point in input.",
->>>>>>> de55a419
                 CodePoint.unsafeFromInt(value)) +: errors,
               nextIndex
             )
@@ -217,17 +205,11 @@
             // DISALLOWED_STD3_VALID
             if (useStd3ASCIIRules) {
               loop(
-<<<<<<< HEAD
-                acc.appendCodePoint(ReplacementCharacter),
-                DisallowedCodePointException(
-                  index,
-=======
                 put(acc, value),
                 CodePointMappingException(
                   index,
                   outIndex,
                   "Disallowed code point in input.",
->>>>>>> de55a419
                   CodePoint.unsafeFromInt(value)) +: errors,
                 nextIndex
               )
@@ -238,17 +220,11 @@
             // DISALLOWED_STD3_MAPPED
             if (useStd3ASCIIRules) {
               loop(
-<<<<<<< HEAD
-                acc.appendCodePoint(ReplacementCharacter),
-                DisallowedCodePointException(
-                  index,
-=======
                 put(acc, value),
                 CodePointMappingException(
                   index,
                   outIndex,
                   "Disallowed code point in input.",
->>>>>>> de55a419
                   CodePoint.unsafeFromInt(value)) +: errors,
                 nextIndex
               )
@@ -259,17 +235,11 @@
             // DISALLOWED_STD3_MAPPED_MULTI
             if (useStd3ASCIIRules) {
               loop(
-<<<<<<< HEAD
-                acc.appendCodePoint(ReplacementCharacter),
-                DisallowedCodePointException(
-                  index,
-=======
                 put(acc, value),
                 CodePointMappingException(
                   index,
                   outIndex,
                   "Disallowed code point in input.",
->>>>>>> de55a419
                   CodePoint.unsafeFromInt(value)) +: errors,
                 nextIndex
               )
@@ -424,13 +394,8 @@
     final override def getMessage: String =
       toString
 
-<<<<<<< HEAD
-    override def toString: String =
-      s"CodePointMappingException(message = $message, failureIndex = $failureIndex, codePoint = $codePoint)"
-=======
     final override def toString: String =
       s"CodePointMappingException(message = $message, inputFailureIndex = $inputFailureIndex, outputFailureIndex = $outputFailureIndex, codePoint = $codePoint)"
->>>>>>> de55a419
   }
 
   object CodePointMappingException {
@@ -507,15 +472,6 @@
     def unsafePartiallyMappedInput: String
 
     /**
-<<<<<<< HEAD
-     * The input string, mapped as much as was possible and safe to be
-     * rendered in errors and to humans. Code points which failed replaced
-     * with the Unicode replacement character � (0xFFFD). Returning this value
-     * on failure is mandated by UTS-46.
-     */
-    final def renderablePartiallyMappedInput: String =
-
-=======
      * The input string, mapped as much as was possible. Code points which were disallowed in
      * the input are left in place ''unchanged'', this makes this value unsafe to render in
      * error messages or back to the user. [[#renderablePartiallyMappedInput]] should be used to
@@ -533,33 +489,17 @@
      * by UTS-46.
      */
     def renderablePartiallyMappedInput: String
->>>>>>> de55a419
 
     final override def getMessage: String =
       toString
 
     final override def toString: String =
-<<<<<<< HEAD
-      s"MappingException(errors = ${errors}, renderablePartiallyMappedInput = ${renderablePartiallyMappedInput})"
-=======
       s"MappingException(errors = ${errors}, renderablePartiallyMappedInput = ${renderablePartiallyMappedInput}, unsafePartiallyMappedInputHash = ${unsafePartiallyMappedInput.hash})"
->>>>>>> de55a419
   }
 
   object MappingException {
     final private[this] case class MappingExceptionImpl(
         override val errors: NonEmptyChain[CodePointMappingException],
-<<<<<<< HEAD
-        override val unsafePartiallyMappedInput: String,
-        override val renderablePartiallyMappedInput: String)
-        extends MappingException
-
-    private[idna4s] def apply(
-        errors: NonEmptyChain[CodePointMappingException],
-        unsafePartiallyMappedInput: String,
-        renderablePartiallyMappedInput: String): MappingException =
-      MappingExceptionImpl(errors, unsafePartiallyMappedInput, partiallyMappedInput)
-=======
         override val unsafePartiallyMappedInput: String
     ) extends MappingException {
 
@@ -588,7 +528,6 @@
         errors: NonEmptyChain[CodePointMappingException],
         unsafePartiallyMappedInput: String): MappingException =
       MappingExceptionImpl(errors, unsafePartiallyMappedInput)
->>>>>>> de55a419
 
     implicit val hashAndOrderForMappingException
         : Hash[MappingException] with Order[MappingException] =
